--- conflicted
+++ resolved
@@ -129,13 +129,9 @@
     ):
         # self attention
         # print("before src shape is",src.shape)
-<<<<<<< HEAD
         # print("before src is", src)
         # breakpoint()
         query = self.with_pos_embed(src, pos)
-=======
-        print("before src is", src)
->>>>>>> 35dc0936
         src2 = self.self_attn(
             query=query,
             reference_points=reference_points,
